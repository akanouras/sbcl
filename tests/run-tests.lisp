#+(and linux sb-thread 64-bit)
(sb-alien:alien-funcall (sb-alien:extern-alien
                         "reset_gc_stats"
                         (function sb-alien:void)))

(load "test-util.lisp")
(load "assertoid.lisp")
(load "compiler-test-util.lisp")

(defpackage :run-tests
  (:use :cl :test-util :sb-ext))

(in-package run-tests)

(load "colorize.lisp")

(defvar *all-results* nil)
(defvar *break-on-error* nil)
(defvar *report-skipped-tests* nil)
(defvar *report-style* :describe)
(defvar *report-target* *standard-output*)
(defvar *explicit-test-files* nil)
(defvar *input-manifest*)
(defvar *allowed-inputs*)

(load "test-funs")

(defun run-all (&aux (start-time (get-internal-real-time)))
  (loop :with remainder = (rest *posix-argv*)
        :for arg = (car remainder)
        :while remainder
        :do
           (pop remainder)
           (cond
             ((string= arg "--evaluator-mode")
              (let ((mode (pop remainder)))
                (cond
                  ((string= mode "interpret")
                   (setf *test-evaluator-mode* :interpret))
                  ((string= mode "compile")
                   (setf *test-evaluator-mode* :compile))
                  (t
                   (error "~@<Invalid evaluator mode: ~A. Must be one ~
                           of interpret, compile.~@:>"
<<<<<<< HEAD
                        mode)))))
           ((string= arg "--break-on-failure")
            (setf *break-on-error* t)
            (setf test-util:*break-on-failure* t))
           ((string= arg "--break-on-expected-failure")
            (setf test-util:*break-on-expected-failure* t))
           ((string= arg "--report-skipped-tests")
            (setf *report-skipped-tests* t))
           ((string= arg "--report-style")
            (let ((style (intern (string-upcase (pop remainder)) :keyword)))
              (setf *report-style* style)))
           ((string= arg "--report-target")
            (setf *report-target* (pop remainder)))
           ((string= arg "--no-color"))
           (t
            (push (merge-pathnames (parse-namestring arg)) *explicit-test-files*))))
=======
                          mode)))))
             ((string= arg "--break-on-failure")
              (setf *break-on-error* t)
              (setf test-util:*break-on-failure* t))
             ((string= arg "--break-on-expected-failure")
              (setf test-util:*break-on-expected-failure* t))
             ((string= arg "--report-skipped-tests")
              (setf *report-skipped-tests* t))
             ((string= arg "--no-color"))
             ((string= arg "--slow")
              (push :slow *features*))
             (t
              (push (merge-pathnames (parse-namestring arg)) *explicit-test-files*))))
>>>>>>> 66b3c634
  (setf *explicit-test-files* (nreverse *explicit-test-files*))
  (with-open-file (log "test.log" :direction :output
                       :if-exists :supersede
                       :if-does-not-exist :create)
    (pure-runner (pure-load-files) 'load-test log)
    (pure-runner (pure-cload-files) 'cload-test log)
    (impure-runner (impure-load-files) 'load-test log)
    (impure-runner (impure-cload-files) 'cload-test log)
    (impure-runner (sh-files) 'sh-test log)
    (log-file-elapsed-time "GRAND TOTAL" start-time log))
  (unless (eq *report-style* :describe)
    (report :describe *standard-output*))
  (report *report-style* *report-target*)
  (sb-ext:exit :code (if (unexpected-failures) 1 104)))

(defun report (&optional (style :describe) (target *standard-output*))
  (let ((reporter (ecase style
                    (:describe #'report/describe)
                    (:junit    #'report/junit))))
    (etypecase target
      (stream
       (funcall reporter target))
      ((or string pathname)
       (with-open-file (stream target :if-does-not-exist :create
                               :direction :output
                               :if-exists :supersede)
         (funcall reporter stream))))))

(defun report/describe (stream)
  (terpri stream)
  (format stream "Finished running tests.~%")
  (let ((skipcount 0)
        (*print-pretty* nil))
    (cond ((failures)
           (format stream "Status:~%")
           (dolist (failure (reverse (failures)))
             (with-accessors ((status result-status)
                              (file result-file)
                              (name result-name)
                              (condition result-condition))
                 failure
               (case status
                 (:unhandled-error
                  (output-colored-text status
                                       " Unhandled Error")
                  (format stream " ~a~%"
                          (enough-namestring file)))
                 (:invalid-exit-status
                  (output-colored-text status
                                       " Invalid exit status:")
                  (format stream " ~a~%"
                          (enough-namestring file)))
                 (:skipped-disabled
                  (when *report-skipped-tests*
                    (format stream " ~20a ~a / ~a~%"
                            "Skipped (irrelevant):"
                            (enough-namestring file)
                            name))
                  (incf skipcount))
                 (t
                  (format stream "~20a ~a / ~a~%"
                          (ecase status
                            (:expected-failure " Expected failure:")
                            (:unexpected-failure " Failure:")
                            (:leftover-thread " Leftover thread (broken):")
                            (:unexpected-success " Unexpected success:")
                            (:skipped-broken " Skipped (broken):")
                            (:skipped-disabled " Skipped (irrelevant):"))
                          (enough-namestring file)
                          name)))))
           (when (> skipcount 0)
             (format t " (~a tests skipped for this combination of platform and features)~%"
                     skipcount)))
          (t
           (format t "All tests succeeded~%")))))

(defun failure-status-p (status)
  (member status '(:unexpected-failure :leftover-thread
                   :unexpected-success)))

(defun error-status-p (status)
  (member status '(:unhandled-error :invalid-exit-status)))

(defun legalize-string (string)
  (with-output-to-string (stream)
    (loop :for character :across string :do
       (write-string
        (case character
          (#\" "&quot;")
          (#\& "&amp;")
          (#\< "&lt;")
          (#\> "&gt;")
          (t   (string character)))
        stream))))

(defun legalize-component (component)
  (legalize-string (princ-to-string component)))

(defun report/junit (stream)
  (format stream "<testsuite name=~S ~
                             hostname=~S ~
                             timestamp=~S ~
                             time=\"~D\" ~
                             failures=\"~D\" ~
                             errors=\"~D\" ~
                  >~%"
          (format nil "~(~A~)-evaluator-mode" *test-evaluator-mode*)
          (legalize-string (machine-instance))
          "1"
          1
          (count-if #'failure-status-p *all-results* :key #'result-status)
          (count-if #'error-status-p *all-results* :key #'result-status))
  (dolist (result (reverse *all-results*))
    (with-accessors ((pathname result-file) (name result-name)
                     (reason result-status) (condition result-condition)) result
      (format stream "~2@T<testcase name=\"~(~A.~{~A~^_~}~)\" ~
                                    class=~S ~
                                    time=\"~D\" ~
                          >~%"
              (enough-namestring pathname)
              (etypecase name
                (null '("?"))
                (list (mapcar #'legalize-component name))
                ((or string symbol) (list (legalize-component name))))
              "DummyClass"
              1)
      (case reason
        (:unexpected-failure
         (format stream "~4@T<failure type=\"failure\" message=~S/>~%"
                 (legalize-string condition)))
        (:leftover-thread
         (format stream "~4@T<failure type=\"failure\" message=\"Leftover thread (broken)\"/>~%"))
        (:unexpected-success
         (format stream "~4@T<failure type=\"failure\" message=\"Unexpected success\"/>~%"))
        (:unhandled-error
         (format stream "~4@T<failure type=\"error\" message=\"Unhandled Error\"/>~%"))
        (:invalid-exit-status
         (format stream "~4@T<failure type=\"error\" message=\"Invalid exit status\"/>~%")))
      (format stream "~2@T</testcase>~%")))
  (format stream "</testsuite>~%"))

(defun log-file-elapsed-time (source-file begin-time log)
  (let ((end-time (get-internal-real-time)))
    (format log "~6d - ~a~%" (- end-time begin-time) source-file)
    (force-output log)))

;;; This is a bit of a hack designed to emulate a sandboxed test runner.
;;; For the sandbox to be properly set up to execute each test, it needs
;;; the names of the files that the test will access for reading.
;;; Without a sandbox, we want to fail in the same way that the sandboxed
;;; executor would, so that we can know when 'input-manifest.lisp-expr'
;;; needs to be edited.
;;; I'm not sure of the best way to allow deliberately nonexistent files
;;; here other than by hardcoding the names we expect.
;;; A more pedantic approach might check whether FILENAME definitely is
;;; a file on disk that was not declared. That's getting a bit insane,
;;; because then we'd have to keep track of directory changes, when this is
;;; only a bare minimum of effort to make sure that the manifest stays in
;;; sync with reality for people who run tests in the ordinary way.
;;;
;;; If *allowed-inputs* is :ANY, then we at worst print a note, and don't
;;; signal an error.  This was the simplest way I could imagine to get tests
;;; to pass when truenames don't match source file names, as long as declared
;;; input filtering has already happened.
;;; If you're using something like https://bazel.build/ then it provides
;;; the sandboxing, and the program under test shouldn't try to add another layer.
;;; e.g. if you have two worker nodes, one of them is in a file tree which for
;;; purposes of a test contains only the files named "run-tests.lisp" and
;;; "foo.pure.lisp", and the other has only "run-tests.lisp" and "bar.pure.lisp",
;;; - and perhaps they share storage - such that all of the files
;;; are actually links:
;;;   run-tests.lisp -> /blah/xyz12431/c984
;;;   foo.pure.lisp  -> /blah/zyz23431/c134
;;;   bar.pure.lisp  -> /blah/fr0bbotz/2344
;;; then everything that the code below tries to do to determine acceptability
;;; of filenames in pretty much broken.
(defun check-manifest (filename)
  ;; We might see:
  ;;  - "data/compile-file-pos.lisp" or
  ;;  - #P"/path/to/sbcl/tests/data/compile-file-pos.lisp"
  ;; The latter is generally from COMPILE-FILE.
  ;; For the latter we could compute the pathname relative to this directory.
  ;; However, for the moment it suffices to just match on the name
  ;; without its directory components.
  (declare (ignorable filename))
  #-win32
  (labels ((stem-of (thing)
             (namestring (make-pathname :name (pathname-name thing)
                                        :type (pathname-type thing))))
           (stem= (a b)
             (string= (stem-of a) (stem-of b)))
           (starts-with-p (string prefix)
             (= (mismatch string prefix) (length prefix)))
           (within-directory-p (path directory)
             (starts-with-p (namestring (merge-pathnames path))
                            (namestring directory))))
    (unless (eq (pathname-host filename) sb-impl::*physical-host*)
      (return-from check-manifest))
    (let ((string (namestring filename)))
      (when (or (find #\* (stem-of filename)) ; wild
                (starts-with-p string "/dev/") ; dev/null and dev/random
                (starts-with-p string "/proc/")
                ;; Temp files created by test-util's scratch file routine
                (starts-with-p (stem-of string) *scratch-file-prefix*)
                ;; These have been accepted as okay for a while.  Test
                ;; files should never explicitly create files in these
                ;; directories, but should always use a scratch file.
                (starts-with-p string "/tmp/")
                (starts-with-p string "/var/tmp/")
                (starts-with-p string "/private/var/folders/")
                (and (boundp '*test-directory*)
                     (within-directory-p filename *test-directory*))
                (string= string "exists")
                (member (stem-of filename) '("compiler-test-util.lisp"
                                             "no-such-file")
                        :test #'string=)
                (string= (pathname-name filename) "i-am-not") ; any extension
                (and (boundp '*allowed-inputs*)
                     (listp *allowed-inputs*)
                     (find filename *allowed-inputs* :test #'stem=)))
        (return-from check-manifest)))
    (if (and (boundp '*allowed-inputs*) (eq *allowed-inputs* :any))
        (format *error-output* "~&Assumed valid input file: ~S" filename)
        (error "Missing input file in manifest: ~S~%" filename))))

(defparameter *ignore-symbol-value-change*
  (flet ((maybe (p s) (and (find-package p)
                           (find-symbol s p))))
    `(sb-c::*code-serialno*
      sb-c::*compile-elapsed-time*
      sb-c::*compile-file-elapsed-time*
      sb-impl::*finalizer-rehashlist*
      sb-impl::*finalizers-triggered*
      sb-impl::*all-packages*
      sb-impl::*package-names-cookie*
      sb-impl::*available-buffers*
      sb-impl::*token-buf-pool*
      sb-impl::*user-hash-table-tests*
      sb-impl::*pn-dir-table*
      sb-impl::*pn-table*
      sb-vm::*immobile-codeblob-tree*
      sb-vm::*dynspace-codeblob-tree*
      ,(maybe "SB-KERNEL" "*EVAL-CALLS*")
      sb-kernel::*type-cache-nonce*
      sb-ext:*gc-run-time*
      sb-kernel::*gc-epoch*
      sb-int:*n-bytes-freed-or-purified*
      ,(maybe "SB-VM" "*BINDING-STACK-POINTER*")
      ,(maybe "SB-VM" "*CONTROL-STACK-POINTER*")
      ,(maybe "SB-THREAD" "*JOINABLE-THREADS*")
      ,(maybe "SB-THREAD" "*STARTING-THREADS*")
      ,(maybe "SB-THREAD" "*SPROF-DATA*")
      sb-thread::*all-threads*
      ,(maybe "SB-VM" "*FREE-TLS-INDEX*")
      ,(maybe "SB-VM" "*STORE-BARRIERS-POTENTIALLY-EMITTED*")
      ,(maybe "SB-VM" "*STORE-BARRIERS-EMITTED*")
      ,(maybe "SB-INTERPRETER" "*LAST-TOPLEVEL-ENV*")
      ,(maybe "SB-SYS" "*THRUPTION-PENDING*")
      ,(maybe "SB-THREAD" "*ALLOCATOR-METRICS*")
      sb-pcl::*dfun-constructors*
      #+win32 sb-impl::*waitable-timer-handle*
      #+win32 sb-impl::*timer-thread*)))

(defun collect-symbol-values ()
  (let (result)
    (sb-int:drop-all-hash-caches)
    (do-all-symbols (s)
      (when (and (not (keywordp s))
                 (boundp s)
                 (not (constantp s))
                 (sb-int:system-package-p (symbol-package s))
                 (not (member s *ignore-symbol-value-change*)))
        (push (cons s (symbol-value s)) result)))
    result))

(defun compare-symbol-values (expected)
  (sb-int:drop-all-hash-caches)
  (dolist (item expected)
    (let ((val (symbol-value (car item))))
      (unless (eq val (cdr item))
        (error "Symbol value differs: ~S" (car item))))))

(defun safe-gf-p (x)
  (declare (notinline sb-kernel:%fun-layout))
  (and (sb-kernel:funcallable-instance-p x)
       (not (eq (opaque-identity (sb-kernel:%fun-layout x)) 0))
       (sb-pcl::generic-function-p x)))

(defun summarize-generic-functions ()
  (loop for gf in (sb-vm:list-allocated-objects :all :test #'safe-gf-p)
        collect (cons gf
                      (when (and (slot-exists-p gf 'sb-pcl::methods)
                                 (slot-boundp gf 'sb-pcl::methods))
                        (length (sb-mop:generic-function-methods gf))))))


;;; Because sb-pcl::compile-or-load-defgeneric is disabled in pure tests,
;;; there should be no way to cause this to fail in pure tests except by direct
;;; use of ADD-METHOD or REMOVE-METHOD.
(defun compare-gf-summary (expected)
  (dolist (item expected)
    (let* ((gf (car item))
           (n-old (cdr item))
           (n-new (when (and (slot-exists-p gf 'sb-pcl::methods)
                             (slot-boundp gf 'sb-pcl::methods))
                    (length (sb-mop:generic-function-methods gf)))))
      (unless (eql n-old n-new)
        (error "Generic-Function change: ~S (had ~D methods)" gf n-old)))))

(defun tersely-summarize-globaldb ()
  (let* ((symbols-with-properties)
         (types-ht (make-hash-table))
         (setfs-ht (make-hash-table))
         (structure-classoids
          (sb-kernel:classoid-subclasses
           (sb-kernel:find-classoid 'structure-object)))
         (ignored-stream-classoids
          '(sb-gray:fundamental-binary-output-stream
            sb-gray:fundamental-binary-input-stream
            sb-gray:fundamental-binary-stream
            sb-gray:fundamental-character-stream
            sb-gray:fundamental-output-stream
            sb-gray:fundamental-input-stream))
         (standard-classoids
          (sb-kernel:classoid-subclasses
           (sb-kernel:find-classoid 'standard-object)))
         (condition-classoids
          (sb-kernel:classoid-subclasses
           (sb-kernel:find-classoid 'condition))))
    (do-all-symbols (s)
      (when (symbol-plist s)
        (push s symbols-with-properties))
      (when (sb-int:info :type :kind s)
        (setf (gethash s types-ht) t))
      (when (sb-int:info :setf :expander s)
        (setf (gethash s setfs-ht) t)))
    ;; The first two elements of this list are employed to delete new structure
    ;; and condition definitions after the test file is executed.
    ;; The other elements are used only as a comparison to see that nothing else
    ;; was altered in the classoid or type namespace, etc.
    (list (loop for key being each hash-key of structure-classoids
                collect (sb-kernel:classoid-name key))
          (loop for key being each hash-key of condition-classoids
                collect (sb-kernel:classoid-name key))
          (loop for key being each hash-key of standard-classoids
                unless (member (sb-kernel:classoid-name key)
                               ignored-stream-classoids)
                collect (sb-kernel:classoid-name key))
          (sort symbols-with-properties #'string<)
          (loop for key being each hash-key of types-ht collect key)
          (loop for key being each hash-key of setfs-ht collect key)
          (list (sb-impl::info-env-count sb-int:*info-environment*)))))

(defun structureish-classoid-ancestors (classoid)
  (map 'list 'sb-kernel:wrapper-classoid
       (sb-kernel:wrapper-inherits (sb-kernel:classoid-wrapper classoid))))

(defun globaldb-cleanup (initial-packages globaldb-summary)
  ;; Package deletion suffices to undo DEFVAR,DEFTYPE,DEFSETF,DEFUN,DEFMACRO
  ;; but not DEFSTRUCT or DEFCLASS.
  ;; UNDECLARE-STRUCTURE isn't destructive enough for our needs here.
  (flet ((delete-classoids (root saved-names)
           (let ((worklist
                  (loop for key being each hash-key
                     of (sb-kernel:classoid-subclasses (sb-kernel:find-classoid root))
                     unless (member (the (and symbol (not null))
                                         (sb-kernel:classoid-name key))
                                    saved-names)
                     collect key)))
             (dolist (classoid worklist)
               (dolist (ancestor (structureish-classoid-ancestors classoid))
                 (sb-kernel::remove-subclassoid classoid ancestor))
               (let ((direct-supers
                      (mapcar 'sb-kernel:classoid-pcl-class
                              (sb-kernel:classoid-direct-superclasses classoid)))
                     (this-class (sb-kernel:classoid-pcl-class classoid)))
                 (dolist (super direct-supers)
                   (sb-mop:remove-direct-subclass super this-class)))))))
    (delete-classoids 'structure-object (first globaldb-summary))
    (delete-classoids 'condition (second globaldb-summary)))
  (let (delete)
    (dolist (package (list-all-packages))
      (unless (member package initial-packages)
        (push package delete)))
    ;; Do all UNUSE-PACKAGE operations first
    (dolist (package delete)
      (unuse-package (package-use-list package) package))
    ;; Then all deletions
    (mapc 'delete-package delete)
    (when delete
      (format t "::: NOTE: Deleted ~D package~:P~%" (length delete))))
  ;; Remove PRINT-OBJECT methods specialized on uninterned symbols
  (let ((gf #'print-object))
    (dolist (method (sb-mop:generic-function-methods gf))
      (let ((first-specializer
             (class-name (car (sb-mop:method-specializers method)))))
        (unless (symbol-package first-specializer)
          (remove-method gf method)))))
  (loop for x in (cdr globaldb-summary) for y in (cdr (tersely-summarize-globaldb))
        for index from 0
        unless (equal x y)
          do (let ((diff (list (set-difference x y)
                               (set-difference y x))))
               (cond
                 ((equal diff '(nil nil))) ; reordering only, from rehash?
                 ((equal diff '((sb-gray:fundamental-character-output-stream
                                 sb-gray:fundamental-character-input-stream) nil))
                  (warn "Ignoring mystery change to gray stream classoids"))
                 (t
                  (let ((*print-pretty* nil))
                    (error "Mismatch on element index ~D of globaldb snapshot: diffs=~S"
                           index diff)))))))

(defun pure-runner (files test-fun log)
  (unless files
    (return-from pure-runner))
  (unless (boundp '*input-manifest*)
    (with-open-file (manifest "input-manifest.lisp-expr" :if-does-not-exist nil)
      (setf *input-manifest*
            (if manifest (read manifest) :ignore))))
  (format t "// Running pure tests (~a)~%" test-fun)
  (let ((*results* nil)
        ;; in case somebody corrupts CL-USER's use list, of course
        (standard-use-list (package-use-list "CL-USER")))
    (dolist (file files)
      (format t "// Running ~a in ~a evaluator mode~%"
              file *test-evaluator-mode*)
      (let* ((actually-pure
              (not (or (search ".impure" (namestring file))
                       (search ".impure-cload" (namestring file)))))
             (packages-to-use '("ASSERTOID" "TEST-UTIL"))
             (initial-packages (list-all-packages))
             ;; It is not only permitted to change this GC parameter in tests, it is
             ;; _encouraged_ as a way to show insensitivity to object address stability.
             (gen0-gcs-before-promo (generation-number-of-gcs-before-promotion 0))
             (global-symbol-values (when actually-pure
                                     (collect-symbol-values)))
             (gf-summary (summarize-generic-functions))
             (globaldb-summary (when actually-pure
                                 (tersely-summarize-globaldb)))
             (logical-hosts sb-impl::*logical-hosts*)
             (test-package
              (if actually-pure
                  (make-package
                   (format nil "TEST~36,5,'_R" (random (expt 36 5)))
                   :use (append packages-to-use standard-use-list))
                  (find-package "CL-USER"))))
        (setq *allowed-inputs*
              (if (eq *input-manifest* :ignore)
                  :any
                  (append (cdr (assoc (namestring (make-pathname :name (pathname-name file)
                                                                 :type (pathname-type file)))
                                      *input-manifest* :test #'string=))
                          (list file))))
        (sb-int:encapsulate
         'open 'open-guard
         (lambda (f filename &rest args &key direction &allow-other-keys)
           (when (or (not direction) (eq direction :input))
             (check-manifest filename))
           (apply f filename args)))
        ;; We want to ensure that pure tests remain as pure as possible.
        ;; DEFSTRUCT, DEFCLASS, DEFGENERIC, DEFMETHOD are certainly impure
        ;; as there is no easy way to eradicate after-effects. Supposing that
        ;; one did (SETF (FIND-CLASS 'x) NIL) for each classoid type defined in
        ;; a test, it does not remove from CLASS-DIRECT-SUBCLASSES of the ancestor.
        ;; We need to disallow all those impure macros by shadowing them
        ;; and providing no definition.
        ;; However, parallel execution uses PURE-RUNNER for impure tests,
        ;; so we need to leave the definitions alone in that case.
        ;; DEF{constant,fun,macro,parameter,setf,type,var} are generally ok
        ;; except when DEFfoo defines something too hairy to hang off a symbol.
        (cond (actually-pure
               ;; DEFMACRO and DEFUN are allowed in pure tests because their effect
               ;; is undone by deleting the package. We're pretty good now about not
               ;; polluting any sort of gobal namespace with compiler metadata
               ;; as long as the function is named by just a symbol or (SETF x).
               ;; FIXME: probably should shadow DECLAIM, and reject some if not all
               ;; possible things that could be declaimed.
               ;; Even the impure tests suffer from a DECLAIM leaking into subsequent
               ;; tests within the same file, so it's a more general problem.
               (shadow '("DEFMETHOD"
                         "EXIT"
                         ;; Hiding IN-PACKAGE is a good preventative measure.
                         ;; There are other ways to do nasty things of course.
                         ;; Deliberately violating a package lock has got to be impure.
                         "IN-PACKAGE" "*PACKAGE*" "WITHOUT-PACKAGE-LOCKS")
                       test-package)
               ;; We have pure tests that exercise the DEFCLASS and DEFGENERIC
               ;; macros to generate macroexpansion-time errors.  That's mostly ok.
               ;; We can trap attempts to use SB-KERNEL::%COMPILER-mumble
               ;; functions though.
               (dolist (symbol '(sb-kernel::%compiler-defclass
                                 sb-pcl::compile-or-load-defgeneric))
                 (sb-int:encapsulate symbol 'defblah-guard
                                     (lambda (f &rest args)
                                       (if (eq *package* test-package)
                                           (error "Can't call ~S" f)
                                           (apply f args))))))
              (t
               (use-package packages-to-use test-package)))
        (let ((*package* test-package)
              (sb-impl::*gentemp-counter* sb-impl::*gentemp-counter*)
              (sb-c::*check-consistency* sb-c::*check-consistency*)
              (sb-c:*compile-to-memory-space* sb-c:*compile-to-memory-space*)
              (sb-c::*policy-min* sb-c::*policy-min*)
              (sb-c::*policy-max* sb-c::*policy-max*))
          (restart-case
            (handler-bind ((error (make-error-handler file)))
              (let* ((sb-ext:*evaluator-mode* *test-evaluator-mode*)
                     (*features*
                       (if (eq sb-ext:*evaluator-mode* :interpret)
                           (cons :interpreter *features*)
                           *features*)))
                (let ((start (get-internal-real-time)))
                  (funcall test-fun file)
                  (log-file-elapsed-time file start log))))
            (skip-file ())))
        (sb-impl::disable-stepping)
        (sb-int:unencapsulate 'open 'open-guard)
        (unless (eql (generation-number-of-gcs-before-promotion 0) gen0-gcs-before-promo)
          (format t "~&::: NOTE: nursery space promotion rate restored to nominal~%")
          (setf (generation-number-of-gcs-before-promotion 0) gen0-gcs-before-promo))
        (setq sb-impl::*logical-hosts* logical-hosts)
        (when actually-pure
          (setq sb-disassem::*disassem-inst-space* nil
                sb-disassem::*assembler-routines-by-addr* nil)
          (compare-symbol-values global-symbol-values)
          (globaldb-cleanup initial-packages globaldb-summary)
          (compare-gf-summary gf-summary)
          (dolist (symbol '(sb-pcl::compile-or-load-defgeneric
                            sb-kernel::%compiler-defclass))
            (sb-int:unencapsulate symbol 'defblah-guard)))))
    (makunbound '*allowed-inputs*)
    ;; after all the files are done
    (append-results)))

(defun run-in-child-sbcl (load eval)
  (process-exit-code
   (sb-ext:run-program
    (first *POSIX-ARGV*)
    (list "--core" SB-INT:*CORE-STRING*
           "--noinform"
           "--no-sysinit"
           "--no-userinit"
           "--noprint"
           "--disable-debugger"
           "--load" load
           "--eval" (write-to-string eval
                                     :right-margin 1000))
    :output t
    :input t)))

(defun run-impure-in-child-sbcl (test-file test-fun)
  (clear-test-status)
  (run-in-child-sbcl
   "impure-runner"
   `(run-tests::run
     ,(enough-namestring test-file)
     ',test-fun
     ,*break-on-failure*
     ,*break-on-expected-failure*
     ,*break-on-error*
     ,(eq *test-evaluator-mode* :interpret)
     ,(and (member :slow *features*)
           t))))

(defun impure-runner (files test-fun log)
  (when files
    (format t "// Running impure tests (~a)~%" test-fun)
    (dolist (file files)
      (force-output)
      (let ((start (get-internal-real-time))
            (exit-code (run-impure-in-child-sbcl file test-fun)))
        (log-file-elapsed-time file start log)
        (if (= exit-code 104)
            (with-open-file (stream #.(merge-pathnames "test-status.lisp-expr"
                                                       *load-pathname*)
                                    :direction :input
                                    :if-does-not-exist :error)
              (append-results (read stream)))
            (push (make-result :file file :status :invalid-exit-status)
                  *all-results*))))))

(defun make-error-handler (file)
  (lambda (condition)
    (push (make-result :file file :status :unhandled-error) *results*)
    (cond (*break-on-error*
           (test-util:really-invoke-debugger condition))
          (t
           (format *error-output* "~&Unhandled ~a: ~a~%"
                   (type-of condition) condition)
           (sb-debug:print-backtrace)))
    (invoke-restart 'skip-file)))

(defun append-results (&optional (results *results*))
  (setf *all-results* (append results *all-results*)))

(defun failures ()
  (remove :success *all-results* :key #'result-status))

(defun unexpected-failures ()
  (remove-if (lambda (x)
               (member (result-status x)
                       '(:success
                         :expected-failure
                         :unexpected-success
                         :skipped-broken
                         :skipped-disabled)))
             *all-results*))

(defun filter-test-files (wild-mask)
  (if *explicit-test-files*
      (loop for file in *explicit-test-files*
            when (pathname-match-p file wild-mask)
            collect file)
      (directory wild-mask
                 ;; If we're in a tree whose non-directories are
                 ;; symlinks, the truenames of those symlinks might
                 ;; not have the same relationships to each other as
                 ;; we need.
                 :resolve-symlinks nil)))

(defun pure-load-files ()
  (filter-test-files "*.pure.lisp"))

(defun pure-cload-files ()
  (filter-test-files "*.pure-cload.lisp"))

(defun impure-load-files ()
  (filter-test-files "*.impure.lisp"))

(defun impure-cload-files ()
  (filter-test-files "*.impure-cload.lisp"))

(defun sh-files ()
  (let ((result (filter-test-files "*.test.sh")))
    #+unix result
    ;; Rather than hack up the shell scripts which don't pass on #-unix
    ;; (which would require at least a few lines of shell script and lisp
    ;; to invoke SBCL and exit with some other code), just confine the kludge
    ;; to this file.
    #-unix
    (if *explicit-test-files*
        result
      (remove-if
       (lambda (x)
         (member (pathname-name x)
                 '("filesys.test" ; too many assertions about symlinks to care about just yet
                   ;; foreign-test-noop-dlclose-test.c:1:10: fatal error: dlfcn.h: No such file or directory
                   "foreign.test"
                   ;; No built SBCL here (.../tests/run-sbcl-test-5863): run 'sh make.sh' first!
                   "run-sbcl.test"
                   "side-effectful-pathnames.test") ; no idea
                 :test 'string=))
        result))))<|MERGE_RESOLUTION|>--- conflicted
+++ resolved
@@ -42,7 +42,6 @@
                   (t
                    (error "~@<Invalid evaluator mode: ~A. Must be one ~
                            of interpret, compile.~@:>"
-<<<<<<< HEAD
                         mode)))))
            ((string= arg "--break-on-failure")
             (setf *break-on-error* t)
@@ -57,23 +56,10 @@
            ((string= arg "--report-target")
             (setf *report-target* (pop remainder)))
            ((string= arg "--no-color"))
+           ((string= arg "--slow")
+            (push :slow *features*))
            (t
             (push (merge-pathnames (parse-namestring arg)) *explicit-test-files*))))
-=======
-                          mode)))))
-             ((string= arg "--break-on-failure")
-              (setf *break-on-error* t)
-              (setf test-util:*break-on-failure* t))
-             ((string= arg "--break-on-expected-failure")
-              (setf test-util:*break-on-expected-failure* t))
-             ((string= arg "--report-skipped-tests")
-              (setf *report-skipped-tests* t))
-             ((string= arg "--no-color"))
-             ((string= arg "--slow")
-              (push :slow *features*))
-             (t
-              (push (merge-pathnames (parse-namestring arg)) *explicit-test-files*))))
->>>>>>> 66b3c634
   (setf *explicit-test-files* (nreverse *explicit-test-files*))
   (with-open-file (log "test.log" :direction :output
                        :if-exists :supersede
